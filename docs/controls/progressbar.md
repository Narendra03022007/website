---
title: ProgressBar
sidebar_label: ProgressBar
slug: progressbar
---

A material design linear progress indicator, also known as a progress bar.

A control that shows progress along a line.

There are two kinds of linear progress indicators:

* *Determinate*. Determinate progress indicators have a specific value at each point in time, and the value should increase monotonically from `0.0` to `1.0`, at which time the indicator is complete. To create a determinate progress indicator, use a non-null value between `0.0` and `1.0`.
* *Indeterminate*. Indeterminate progress indicators do not have a specific value at each point in time and instead indicate that progress is being made without indicating how much progress remains. To create an indeterminate progress indicator, use a null value.

<<<<<<< HEAD
=======
import Tabs from '@theme/Tabs';
import TabItem from '@theme/TabItem';

>>>>>>> e5b527c4
## Examples

<Tabs groupId="language">
  <TabItem value="python" label="Python" default>

```python
from time import sleep

import flet
from flet import Column, Page, ProgressBar, Text

def main(page: Page):
    pb = ProgressBar(width=400)

    page.add(
        Text("Linear progress indicator", style="headlineSmall"),
        Column([Text("Doing something..."), pb]),
        Text("Indeterminate progress bar", style="headlineSmall"),
        ProgressBar(width=400, color="amber", bgcolor="#eeeeee"),
    )

    for i in range(0, 101):
        pb.value = i * 0.01
        sleep(0.1)
        page.update()

flet.app(target=main)
```
  </TabItem>
</Tabs>

## Properties

### `value`

The value of this progress indicator. A value of 0.0 means no progress and 1.0 means that progress is complete. The value will be clamped to be in the range 0.0-1.0. If null, this progress indicator is indeterminate, which means the indicator displays a predetermined animation that does not indicate how much actual progress is being made.

### `bar_height`

The minimum height of the line used to draw the linear indicator. Default is 4.

### `color`

The progress indicator's color.

### `bgcolor`

Color of the track being filled by the linear indicator.

### `tooltip`

The text displayed when hovering the mouse over the control.<|MERGE_RESOLUTION|>--- conflicted
+++ resolved
@@ -13,12 +13,9 @@
 * *Determinate*. Determinate progress indicators have a specific value at each point in time, and the value should increase monotonically from `0.0` to `1.0`, at which time the indicator is complete. To create a determinate progress indicator, use a non-null value between `0.0` and `1.0`.
 * *Indeterminate*. Indeterminate progress indicators do not have a specific value at each point in time and instead indicate that progress is being made without indicating how much progress remains. To create an indeterminate progress indicator, use a null value.
 
-<<<<<<< HEAD
-=======
 import Tabs from '@theme/Tabs';
 import TabItem from '@theme/TabItem';
 
->>>>>>> e5b527c4
 ## Examples
 
 <Tabs groupId="language">
