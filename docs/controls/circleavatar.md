---
title: CircleAvatar
sidebar_label: CircleAvatar
slug: circleavatar
---

A circle that represents a user.

import Tabs from '@theme/Tabs';
import TabItem from '@theme/TabItem';

Typically used with a user's profile image, or, in the absence of such an image, the user's initials. A given user's initials should always be paired with the same background color, for consistency.

If `foreground_image_url` fails then `background_image_url` is used. If `background_image_url` fails too, `bgcolor` is used.

## Examples

[Live example](https://flet-controls-gallery.fly.dev/displays/circleavatar)

<Tabs groupId="language">
  <TabItem value="python" label="Python" default>

```python
import flet as ft

def main(page):
    # a "normal" avatar with background image
    a1 = ft.CircleAvatar(
        foreground_image_url="https://avatars.githubusercontent.com/u/5041459?s=88&v=4",
        content=ft.Text("FF"),
    )
    # avatar with failing foreground image and fallback text
    a2 = ft.CircleAvatar(
        foreground_image_url="https://avatars.githubusercontent.com/u/_5041459?s=88&v=4",
        content=ft.Text("FF"),
    )
    # avatar with icon, aka icon with inverse background
    a3 = ft.CircleAvatar(
        content=ft.Icon(ft.icons.ABC),
    )
    # avatar with icon and custom colors
    a4 = ft.CircleAvatar(
        content=ft.Icon(ft.icons.WARNING_ROUNDED),
        color=ft.colors.YELLOW_200,
        bgcolor=ft.colors.AMBER_700,
    )
    # avatar with online status
    a5 = ft.Stack(
        [
            ft.CircleAvatar(
                foreground_image_url="https://avatars.githubusercontent.com/u/5041459?s=88&v=4"
            ),
            ft.Container(
                content=ft.CircleAvatar(bgcolor=ft.colors.GREEN, radius=5),
                alignment=ft.alignment.bottom_left,
            ),
        ],
        width=40,
        height=40,
    )
    page.add(a1, a2, a3, a4, a5)


ft.app(target=main)
```
  </TabItem>
</Tabs>

<img src="/img/docs/controls/circle-avatar/circle-avatar.png" className="screenshot-10" />

## Properties

### `background_image_url`

The background image of the circle. Changing the background image will cause the avatar to animate to the new image. Typically used as a fallback image for `foreground_image_url`. If the CircleAvatar is to have the user's initials, use `content` instead.

### `bgcolor`

The [color](/docs/guides/python/colors) with which to fill the circle. Changing the background color will cause the avatar to animate to the new color.

### `color`

The default text [color](/docs/guides/python/colors) for text in the circle. Defaults to the primary text theme color if no `bgcolor` is specified.

### `content`

Typically a `Text` control. If the CircleAvatar is to have an image, use `background_image_url` instead.

### `foreground_image_url`

The foreground image of the circle. Typically used as profile image. For fallback use `background_image_url`.

### `max_radius`

The maximum size of the avatar, expressed as the radius (half the diameter). If maxRadius is specified, then radius must not also be specified. Defaults to "infinity".

### `min_radius`

The minimum size of the avatar, expressed as the radius (half the diameter). If minRadius is specified, then radius must not also be specified. Defaults to zero.

### `radius`

The size of the avatar, expressed as the radius (half the diameter). If radius is specified, then neither minRadius nor maxRadius may be specified.

### `tooltip`

The text displayed when hovering the mouse over the button.

## Events

### `on_image_error`

<<<<<<< HEAD
Fires when an error occurs while loading the `background_image_url` or `foreground_image_url`. The event data (`e.data`)
is a string whose value is either `"background"` or `"foreground"` indicating the error's origin.
=======
Fires when an error occurs while loading the `background_image_url` or `foreground_image_url`. The event data (`e.data`) is a string whose value is either `"background"` or `"foreground"` indicating the error's origin.
>>>>>>> 4900763f
<|MERGE_RESOLUTION|>--- conflicted
+++ resolved
@@ -110,9 +110,4 @@
 
 ### `on_image_error`
 
-<<<<<<< HEAD
-Fires when an error occurs while loading the `background_image_url` or `foreground_image_url`. The event data (`e.data`)
-is a string whose value is either `"background"` or `"foreground"` indicating the error's origin.
-=======
-Fires when an error occurs while loading the `background_image_url` or `foreground_image_url`. The event data (`e.data`) is a string whose value is either `"background"` or `"foreground"` indicating the error's origin.
->>>>>>> 4900763f
+Fires when an error occurs while loading the `background_image_url` or `foreground_image_url`. The event data (`e.data`) is a string whose value is either `"background"` or `"foreground"` indicating the error's origin.