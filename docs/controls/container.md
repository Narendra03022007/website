---
title: Container
sidebar_label: Container
slug: container
---

Container allows to decorate a control with background color and border and position it with padding, margin and alignment. 

import Tabs from '@theme/Tabs';
import TabItem from '@theme/TabItem';

## Examples

[Live example](https://flet-controls-gallery.fly.dev/layout/container)

### Containers with different background color

<img src="/img/docs/controls/container/containers-background-color.png" className="screenshot-50" />

<Tabs groupId="language">
  <TabItem value="python" label="Python" default>

```python
import flet as ft


def main(page: ft.Page):
    page.title = "Containers with background color"

    c1 = ft.Container(
        content=ft.ElevatedButton("Elevated Button in Container"),
        bgcolor=ft.colors.YELLOW,
        padding=5,
    )

    c2 = ft.Container(
        content=ft.ElevatedButton(
            "Elevated Button with opacity=0.5 in Container", opacity=0.5
        ),
        bgcolor=ft.colors.YELLOW,
        padding=5,
    )

    c3 = ft.Container(
        content=ft.OutlinedButton("Outlined Button in Container"),
        bgcolor=ft.colors.YELLOW,
        padding=5,
    )
    page.add(c1, c2, c3)


ft.app(target=main)
```
  </TabItem>
</Tabs>

### Clickable container

<img src="/img/docs/controls/container/clickable-container.gif" className="screenshot-50" />

<Tabs groupId="language">
  <TabItem value="python" label="Python" default>

```python
import flet as ft

def main(page: ft.Page):
    page.title = "Containers - clickable and not"
    page.vertical_alignment = ft.MainAxisAlignment.CENTER
    page.horizontal_alignment = ft.CrossAxisAlignment.CENTER

    page.add(
        ft.Row(
            [
                ft.Container(
                    content=ft.Text("Non clickable"),
                    margin=10,
                    padding=10,
                    alignment=ft.alignment.center,
                    bgcolor=ft.colors.AMBER,
                    width=150,
                    height=150,
                    border_radius=10,
                ),
                ft.Container(
                    content=ft.Text("Clickable without Ink"),
                    margin=10,
                    padding=10,
                    alignment=ft.alignment.center,
                    bgcolor=ft.colors.GREEN_200,
                    width=150,
                    height=150,
                    border_radius=10,
                    on_click=lambda e: print("Clickable without Ink clicked!"),
                ),
                ft.Container(
                    content=ft.Text("Clickable with Ink"),
                    margin=10,
                    padding=10,
                    alignment=ft.alignment.center,
                    bgcolor=ft.colors.CYAN_200,
                    width=150,
                    height=150,
                    border_radius=10,
                    ink=True,
                    on_click=lambda e: print("Clickable with Ink clicked!"),
                ),
                ft.Container(
                    content=ft.Text("Clickable transparent with Ink"),
                    margin=10,
                    padding=10,
                    alignment=ft.alignment.center,
                    width=150,
                    height=150,
                    border_radius=10,
                    ink=True,
                    on_click=lambda e: print("Clickable transparent with Ink clicked!"),
                ),
            ],
            alignment=ft.MainAxisAlignment.CENTER,
        ),
    )

ft.app(target=main)
```
  </TabItem>
</Tabs>

## Properties

<img src="/img/docs/controls/container/container-diagram.png" className="screenshot-50" />

### `alignment`

Align the child control within the container.

Alignment is an instance of `alignment.Alignment` class object with `x` and `y` properties representing the distance from the center of a rectangle. `x=0`, `y=0` represents the center of the rectangle. `x=-1`, `y=-1` represents the top left of the rectangle, `x=1.0`, `y=1.0` represents the bottom right of the rectangle. There are pre-defined alignment constants in `flet.alignment` module: `top_left`, `top_center`, `top_right`, `center_left`, `center`, `center_right`, `bottom_left`, `bottom_center`, `bottom_right`.

<img src="/img/docs/controls/container/container-alignments-diagram.png" className="screenshot-40" />

For example:

```python

container_1.alignment = alignment.center
container_2.alignment = alignment.top_left
container_3.alignment = alignment.Alignment(-0.5, -0.5)
```
<img src="/img/docs/controls/container/containers-alignments.png" className="screenshot-50" />

### `animate`

Enables container "implicit" animation that gradually changes its values over a period of time.

The value of `animate` property could be one of the following types:

* `bool` - `True` to enable container animation with `linear` curve with `1000` milliseconds duration.
* `int` - enable container animation with `linear` curve and specified number of milliseconds. 
* `animation.Animation(duration: int, curve: str)` - enable container animation with specified duration and transition curve.

For example:

<img src="/img/docs/controls/container/animate-container.gif" className="screenshot-20" />

```python
import flet as ft

def main(page: ft.Page):

    c = ft.Container(
        width=200,
        height=200,
        bgcolor="red",
        animate=ft.animation.Animation(1000, "bounceOut"),
    )

    def animate_container(e):
        c.width = 100 if c.width == 200 else 200
        c.height = 100 if c.height == 200 else 200
        c.bgcolor = "blue" if c.bgcolor == "red" else "red"
        c.update()

    page.add(c, ft.ElevatedButton("Animate container", on_click=animate_container))

ft.app(target=main)
```

### `bgcolor`

Defines the background [color](/docs/guides/python/colors) of the container.

### `blend_mode`

The blend mode applied to the `color` or `gradient` background of the container. See [`ShaderMask.blend_mode`](shadermask#blend_mode) for more details.

### `blur`

Applies Gaussian blur effect under the container.

The value of this property could be one of the following:

* **a number** - specifies the same value for horizontal and vertical sigmas, e.g. `10`.
* **a tuple** - specifies separate values for horizontal and vertical sigmas, e.g. `(10, 1)`.
* **an instance of `ft.Blur`** - allow specifying separate values for horizontal and vertical sigmas as well as `tile_mode` for the filter. `tile_mode` is the value of `ft.BlurTileMode` which defaults to `ft.BlurTileMode.CLAMP`.

For example:

```python
ft.Stack(
    [
        ft.Container(
            content=ft.Text("Hello"),
            image_src="https://picsum.photos/100/100",
            width=100,
            height=100,
        ),
        ft.Container(
            width=50,
            height=50,
            blur=10,
            bgcolor="#44CCCC00",
        ),
        ft.Container(
            width=50,
            height=50,
            left=10,
            top=60,
            blur=(0, 10),
        ),
        ft.Container(
            top=10,
            left=60,
            blur=ft.Blur(10, 0, ft.BlurTileMode.MIRROR),
            width=50,
            height=50,
            bgcolor="#44CCCCCC",
            border=ft.border.all(2, ft.colors.BLACK),
        ),
    ]
)
```

### `border`

A border to draw above the background color.

Each side of the container border is described by an instance of `border.BorderSide` class with two properties: `width` (number) and `color` (string). The value of `border` property is an instance of `border.Border` class describing all 4 sides of the rectangle. Helper methods available to set border styles:

* `border.all(width, color)`
* `border.symmetric(vertical: BorderSide, horizontal: BorderSide)`
* `border.only(left: BorderSide, top: BorderSide, right: BorderSide, bottom: BorderSide)`.

For example:

```python
container_1.border = ft.border.all(10, ft.colors.PINK_600)
container_1.border = ft.border.only(bottom=ft.border.BorderSide(1, "black"))
```

### `border_radius`

If specified, the corners of the container are rounded by this radius. Border radius is an instance of `border_radius.BorderRadius` class with 4 properties: `top_left`, `top_right`, `bottom_left`, `bottom_right`. The object could be created with a constructor where all corner values set separately or with helper methods:

* `border_radius.all(value)`
* `border_radius.horizontal(left: float = 0, right: float = 0)`
* `border_radius.vertical(top: float = 0, bottom: float = 0)`
* `border_radius.only(top_left, top_right, bottom_left, bottom_right)`

For example:

```python
container_1.border_radius= ft.border_radius.all(30)
```

### `clip_behavior`

The content will be clipped (or not) according to this option.

Property value is `ClipBehavior` enum with supported values:

* `NONE`
* `ANTI_ALIAS`
* `ANTI_ALIAS_WITH_SAVE_LAYER`
* `HARD_EDGE`

<<<<<<< HEAD
Default is `ANTI_ALIAS` if `border_radius` is not `None`; otherwise `HARD_EDGE`. More information on each of the
values [here](https://api.flutter.dev/flutter/dart-ui/Clip.html).
=======
Default is `ANTI_ALIAS` if `border_radius` is not `None`; otherwise `HARD_EDGE`. More information on each of the values [here](https://api.flutter.dev/flutter/dart-ui/Clip.html).
>>>>>>> 4900763f

### `content`

A child Control contained by the container.

### `gradient`

Configures gradient background. The value must be an instance of one of the following classes:

* `LinearGradient`
* `RadialGradient`
* `SweepGradient`

#### `LinearGradient`

<img src="/img/docs/controls/container/linear-gradient.png" className="screenshot-20" />

```python
Container(
    gradient=ft.LinearGradient(
        begin=ft.alignment.top_center,
        end=ft.alignment.bottom_center,
       colors=[ft.colors.BLUE, ft.colors.YELLOW],
    ),
    width=150,
    height=150,
    border_radius=5,
)
```

`LinearGradient` class has the following properties:

* `begin` - An instance of `Alignment` class. The offset at which stop 0.0 of the gradient is placed.
* `end` - An instance of `Alignment` class. The offset at which stop 1.0 of the gradient is placed.
* `colors` - The colors the gradient should obtain at each of the stops. If stops is non-null, this list must have the same length as stops. This list must have at least two colors in it (otherwise, it's not a gradient!).
* `stops` - A list of values from 0.0 to 1.0 that denote fractions along the gradient. If non-null, this list must have the same length as `colors`. If the first value is not 0.0, then a stop with position 0.0 and a color equal to the first color in `colors` is implied. If the last value is not 1.0, then a stop with position 1.0 and a color equal to the last color in `colors` is implied.
* `tile_mode` - How this gradient should tile the plane beyond in the region before `begin` and after `end`. The value is `GradientTileMode` enum with supported values: `CLAMP` (default), `DECAL`, `MIRROR`, `REPEATED`. More info [here](https://api.flutter.dev/flutter/dart-ui/TileMode.html).
* `rotation` - rotation for the gradient, in [radians](https://en.wikipedia.org/wiki/Radian), around the center-point of its bounding box.

More information:

* [Linear gradient](https://api.flutter.dev/flutter/painting/LinearGradient-class.html) in Flutter documentation.
* [Radian measuring unit](https://en.wikipedia.org/wiki/Radian) on Wikipedia.

#### `RadialGradient`

<img src="/img/docs/controls/container/radial-gradient.png" className="screenshot-20" />

```python
Container(
    gradient=ft.RadialGradient(
       colors=[ft.colors.YELLOW, ft.colors.BLUE],
    ),
    width=150,
    height=150,
    border_radius=5,
)
```

`RadialGradient` class has the following properties:

* `colors`, `stops`, `tile_mode`, `rotation` - see [Linear gradient](#lineargradient) for description of these properties.
* `center` - An instance of `Alignment` class. The center of the gradient, as an offset into the (-1.0, -1.0) x (1.0, 1.0) square describing the gradient which will be mapped onto the paint box. For example, an alignment of (0.0, 0.0) will place the radial gradient in the center of the box.
* `radius` - The radius of the gradient, as a fraction of the shortest side of the paint box. For example, if a radial gradient is painted on a box that is 100.0 pixels wide and 200.0 pixels tall, then a radius of 1.0 will place the 1.0 stop at 100.0 pixels from the `center`.
* `focal` - The focal point of the gradient. If specified, the gradient will appear to be focused along the vector from `center` to focal.
* `focal_radius` - The radius of the focal point of gradient, as a fraction of the shortest side of the paint box. For example, if a radial gradient is painted on a box that is 100.0 pixels wide and 200.0 pixels tall, then a radius of 1.0 will place the 1.0 stop at 100.0 pixels from the focal point.

More information:

* [Radial gradient](https://api.flutter.dev/flutter/painting/RadialGradient-class.html) in Flutter documentation.

#### `SweepGradient`

<img src="/img/docs/controls/container/sweep-gradient.png" className="screenshot-20" />

```python
Container(
    gradient=SweepGradient(
        center=ft.alignment.center,
        start_angle=0.0,
        end_angle=math.pi * 2,
       colors=[ft.colors.YELLOW, ft.colors.BLUE],
    ),
    width=150,
    height=150,
    border_radius=5,
)
```

`SweepGradient` class has the following properties:

* `colors`, `stops`, `tile_mode`, `rotation` - see [Linear gradient](#lineargradient) for description of these properties.
* `center` - The center of the gradient, as an offset into the (-1.0, -1.0) x (1.0, 1.0) square describing the gradient which will be mapped onto the paint box. For example, an alignment of (0.0, 0.0) will place the sweep gradient in the center of the box.
* `start_angle` - The angle in radians at which stop 0.0 of the gradient is placed. Defaults to 0.0.
* `end_angle` - The angle in radians at which stop 1.0 of the gradient is placed. Defaults to math.pi * 2.

More information:

* [Sweep gradient](https://api.flutter.dev/flutter/painting/SweepGradient-class.html) in Flutter documentation.

### `image_fit`

See [`Image.fit`](image#fit) for more details.

### `image_opacity`

Sets image opacity when blending with a background: value between `0.0` and `1.0`.

### `image_repeat`

See [`Image.repeat`](image#repeat) for more details.

### `image_src`

Sets an image as a container background. See [`Image.src`](image#src) for more details.

### `image_src_base64`

Sets an image encoded as Base-64 string as a container background. See [`Image.src_base64`](image#src_base64) for more details.

### `ink`

`True` to produce ink ripples effect when user clicks the container. Default is `False`.

### `ink_color`

The splash [color](/docs/guides/python/colors) of the ink response.

### `margin`

Empty space to surround the decoration and child control.

Margin is an instance of `margin.Margin` class with properties set margins for all sides of the rectangle: `left`, `top`, `right`, `bottom`. An instance of `margin.Margin` can be created via constructor with values for specific sides or created with helper methods:

* `margin.all(value)`
* `margin.symmetric(vertical, horizontal)`
* `margin.only(left, top, right, bottom)`

For example:

```python

container_1.margin = margin.all(10)
container_2.margin = 20 # same as margin.all(20)
container_3.margin = margin.symmetric(vertical=10)
container_4.margin = margin.only(left=10)
```
<img src="/img/docs/controls/container/container-margin-diagram.png" className="screenshot-50" />

### `padding`

Empty space to inscribe inside a container decoration (background, border). The child control is placed inside this padding.

Padding is an instance of `padding.Padding` class with properties set padding for all sides of the rectangle: `left`, `top`, `right`, `bottom`. An instance of `padding.Padding` can be created via constructor with values for specific sides or created with helper methods:

* `padding.all(value: float)`
* `padding.symmetric(vertical, horizontal)`
* `padding.only(left, top, right, bottom)`

For example:

```python

container_1.padding = ft.padding.all(10)
container_2.padding = 20 # same as ft.padding.all(20)
container_3.padding = ft.padding.symmetric(horizontal=10)
container_4.padding=padding.only(left=10)
```

<img src="/img/docs/controls/container/container-padding-diagram.png" className="screenshot-50" />

### `rtl`

`True` to set text direction to right-to-left. Default is `False`.

### `shadow`

A list of shadows cast by the container.

The value of this property is a single instance or a list of `ft.BoxShadow` class instances with the following properties:

* `spread_radius` - The amount the box should be inflated prior to applying the blur. Default is `0.0.`.
* `blur_radius` - The standard deviation of the Gaussian to convolve with the shadow's shape. Default is `0.0.`.
* `color` - Color that the shadow will be drawn with.
* `offset` - An instance of `ft.Offset` class - the displacement of the shadow from the casting element. Positive x/y offsets will shift the shadow to the right and down, while negative offsets shift the shadow to the left and up. The offsets are relative to the position of the element that is casting it. Default is `ft.Offset(0,0)`.
* `blur_style` - The `ft.BlurStyle` to use for this shadow. Defaults to `ft.BlurStyle.NORMAL`.

Example:

```python
ft.Container(
    border_radius=10,
    width=100,
    height=100,
    shadow=ft.BoxShadow(
        spread_radius=1,
        blur_radius=15,
        color=ft.colors.BLUE_GREY_300,
        offset=ft.Offset(0, 0),
        blur_style=ft.ShadowBlurStyle.OUTER,
    )
)
```

### `shape`

Sets the shape of the container. The value is `BoxShape` enum:

* `RECTANGLE` (default)
* `CIRCLE`

### `theme_mode`

Setting `theme_mode` (`ft.ThemeMode`) "resets" parent theme and creates a new, unique scheme for all controls inside the container. Otherwise the styles defined in container's `theme` property override corresponding styles from the parent, inherited theme.

### `theme`

Allows setting a nested `ft.Theme` for all controls inside the container and down the tree, for example:

```python
import flet as ft

def main(page: ft.Page):
    # Yellow page theme with SYSTEM (default) mode
    page.theme = ft.Theme(
        color_scheme_seed=ft.colors.YELLOW,
    )

    page.add(
        # Page theme
        ft.Container(
            content=ft.ElevatedButton("Page theme button"),
            bgcolor=ft.colors.SURFACE_VARIANT,
            padding=20,
            width=300,
        ),

        # Inherited theme with primary color overridden
        ft.Container(
            theme=ft.Theme(color_scheme=ft.ColorScheme(primary=ft.colors.PINK)),
            content=ft.ElevatedButton("Inherited theme button"),
            bgcolor=ft.colors.SURFACE_VARIANT,
            padding=20,
            width=300,
        ),
        
        # Unique always DARK theme
        ft.Container(
            theme=ft.Theme(color_scheme_seed=ft.colors.INDIGO),
            theme_mode=ft.ThemeMode.DARK,
            content=ft.ElevatedButton("Unique theme button"),
            bgcolor=ft.colors.SURFACE_VARIANT,
            padding=20,
            width=300,
        ),
    )

ft.app(main)
```

<img src="/img/blog/theme-scrolling/nested-themes.png"  className="screenshot-60" />

### `url`

The URL to open when the container is clicked. If registered, `on_click` event is fired after that.

### `url_target`

Where to open URL in the web mode:

* `_blank` (default) - new tab/window.
* `_self` - the current tab/window.

## Events

### `on_click`

Fires when a user clicks the container. Event object `e` is an instance of `ContainerTapEvent` class:

```python
class ft.ContainerTapEvent():
    local_x: float
    local_y: float
    global_x: float
    global_y: float
```

:::info
If `ink` is `True`, `e` will be plain `ControlEvent` with empty `data` instead of `ContainerTapEvent`.
:::

A simple usage example:

```python
import flet as ft

def main(page: ft.Page):
    page.vertical_alignment = ft.MainAxisAlignment.CENTER
    page.horizontal_alignment = ft.CrossAxisAlignment.CENTER

    t = ft.Text()

    def container_click(e: ft.ContainerTapEvent):
        t.value = f"local_x: {e.local_x}\nlocal_y: {e.local_y}\nglobal_x: {e.global_x}\nglobal_y: {e.global_y}"
        t.update()

    page.add(
        ft.Column(
            [
                ft.Container(
                    content=ft.Text("Clickable inside container"),
                    alignment=ft.alignment.center,
                    bgcolor=ft.colors.GREEN_200,
                    width=200,
                    height=200,
                    border_radius=10,
                    on_click=container_click,
                ),
                t,
            ],
            horizontal_alignment=ft.CrossAxisAlignment.CENTER,
        ),
    )

ft.app(target=main)
```

### `on_hover`

Fires when a mouse pointer enters or exists the container area. `data` property of event object contains `true` (string) when cursor enters and `false` when it exits.

A simple example of a container changing its background color on mouse hover:

```python
import flet as ft

def main(page: ft.Page):
    def on_hover(e):
        e.control.bgcolor = "blue" if e.data == "true" else "red"
        e.control.update()

    page.add(
        ft.Container(width=100, height=100, bgcolor="red", ink=False, on_hover=on_hover)
    )

ft.app(target=main)
```

### `on_long_press`

Fires when the container is long-pressed.<|MERGE_RESOLUTION|>--- conflicted
+++ resolved
@@ -283,12 +283,7 @@
 * `ANTI_ALIAS_WITH_SAVE_LAYER`
 * `HARD_EDGE`
 
-<<<<<<< HEAD
-Default is `ANTI_ALIAS` if `border_radius` is not `None`; otherwise `HARD_EDGE`. More information on each of the
-values [here](https://api.flutter.dev/flutter/dart-ui/Clip.html).
-=======
 Default is `ANTI_ALIAS` if `border_radius` is not `None`; otherwise `HARD_EDGE`. More information on each of the values [here](https://api.flutter.dev/flutter/dart-ui/Clip.html).
->>>>>>> 4900763f
 
 ### `content`
 
