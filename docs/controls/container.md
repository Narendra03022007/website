--- conflicted
+++ resolved
@@ -9,12 +9,9 @@
 import Tabs from '@theme/Tabs';
 import TabItem from '@theme/TabItem';
 
-<<<<<<< HEAD
-Container allows to decorate a control with background color and border and position it with padding, margin and alignment. 
-=======
 ## Examples
 
-### Containers with background color
+### Containers with different properties
 
 <Tabs groupId="language">
   <TabItem value="python" label="Python" default>
@@ -55,7 +52,6 @@
 </Tabs>
 
 <img src="/img/docs/controls/container/containers-background-color.png" width="40%" />
->>>>>>> e5b527c4
 
 ## Properties
 
@@ -135,16 +131,6 @@
 
 A color value could be a hex value in `#ARGB` format (e.g. `#FFCC0000`), `#RGB` format (e.g. `#CC0000`) or a named color from `flet.colors` module.
 
-For example:
-
-```python
-from flet import colors
-
-container_1.bgcolor = '#FFCC0000'
-container_2.bgcolor = '#CC0000'
-container_3.bgcolor = colors.RED
-```
-
 ### `border`
 
 A border to draw above the background color.
@@ -177,48 +163,4 @@
 ```python
 from flet import border_radius
 container_1.border_radius = border_radius.all(30)
-```
-
-## Examples
-
-### Containers with different properties
-
-<Tabs groupId="language">
-  <TabItem value="python" label="Python" default>
-
-```python
-import flet
-from flet import Container, ElevatedButton, OutlinedButton, Page, colors
-
-
-def main(page: Page):
-    page.title = "Containers with background color"
-
-    c1 = Container(
-        content=ElevatedButton("Elevated Button in Container"),
-        bgcolor=colors.YELLOW,
-        padding=5,
-    )
-
-    c2 = Container(
-        content=ElevatedButton(
-            "Elevated Button with opacity=0.5 in Container", opacity=0.5
-        ),
-        bgcolor=colors.YELLOW,
-        padding=5,
-    )
-
-    c3 = Container(
-        content=OutlinedButton("Outlined Button in Container"),
-        bgcolor=colors.YELLOW,
-        padding=5,
-    )
-    page.add(c1, c2, c3)
-
-
-flet.app(target=main)
-```
-  </TabItem>
-</Tabs>
-
-<img src="/img/docs/controls/container/containers-background-color.png" width="40%" />+```