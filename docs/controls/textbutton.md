--- conflicted
+++ resolved
@@ -152,12 +152,8 @@
 | `text`         | string |         | The text displayed on a button. |
 | `icon`         | string |         | Icon shown in the button. |
 | `iconColor`    | string |         | Icon color. |
-<<<<<<< HEAD
-| `tooltip`      | string |         | The text displayed when hovering the mouse over the button |
-=======
 | `tooltip`      | string |         | The text displayed when hovering the mouse over the button. |
 | `autofocus`    | bool   | False   | True if the control will be selected as the initial focus. If there is more than one control on a page with autofocus set, then the first one added to the page will get focus. |
->>>>>>> 34e88b71
 | `content`      | Control|         | a Control representing custom button content. |
 
 ## Events
