--- conflicted
+++ resolved
@@ -377,19 +377,11 @@
 
 ### `baseline_y`
 
-<<<<<<< HEAD
-Background [color](/docs/reference/colors) of the chart.
-=======
 Baseline value for Y axis. Default is `0`.
->>>>>>> d65b75bb
 
 ### `bgcolor`
 
-<<<<<<< HEAD
-Background [color](/docs/reference/colors) of tooltips.
-=======
 Background [color](/docs/guides/python/colors) of the chart.
->>>>>>> d65b75bb
 
 ### `border`
 
@@ -479,11 +471,7 @@
 
 ### `above_line_cutoff_y`
 
-<<<<<<< HEAD
-A [color](/docs/reference/colors) of chart line.
-=======
 Cut off filled area above line chart at specific Y value.
->>>>>>> d65b75bb
 
 ### `above_line_gradient`
 
@@ -507,11 +495,7 @@
 
 ### `color`
 
-<<<<<<< HEAD
-Fill the area above chart line with the specified [color](/docs/reference/colors).
-=======
 A [color](/docs/guides/python/colors) of chart line.
->>>>>>> d65b75bb
 
 ### `curved`
 
@@ -527,11 +511,7 @@
 
 ### `gradient`
 
-<<<<<<< HEAD
-Fill the area below chart line with the specified [color](/docs/reference/colors).
-=======
 Gradient to draw line's background. See [`Container.gradient`](container#gradient) property for more information and possible values.
->>>>>>> d65b75bb
 
 ### `point`
 
@@ -625,7 +605,7 @@
 
 ### `color`
 
-[Color](/docs/reference/colors) of a grid line.
+[Color](/docs/guides/python/colors) of a grid line.
 
 ### `dash_pattern`
 
@@ -683,7 +663,7 @@
 
 ### `color`
 
-[Color](/docs/reference/colors) of the line.
+[Color](/docs/guides/python/colors) of the line.
 
 ### `dash_pattern`
 
