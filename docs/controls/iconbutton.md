--- conflicted
+++ resolved
@@ -91,22 +91,12 @@
 | `icon`         | string |         | Icon shown in the button. |
 | `iconColor`    | string |         | Icon color. |
 | `iconSize`     | float  |         | Icon size in virtual pixels. |
-<<<<<<< HEAD
-| `tooltip`      | string |         | The text displayed when hovering the mouse over the button |
-=======
 | `tooltip`      | string |         | The text displayed when hovering the mouse over the button. |
 | `autofocus`    | bool   | False   | True if the control will be selected as the initial focus. If there is more than one control on a page with autofocus set, then the first one added to the page will get focus. |
->>>>>>> 34e88b71
 | `content`      | Control|         | a Control representing custom button content. |
 
 ## Events
 
 | Name      | Description |
 | --------- | ----------- |
-<<<<<<< HEAD
-| `click`   | Fires when a user clicks the button.  |
-| `focus`   | Fires when the control has received focus. |
-| `blur`    | Fires when the control has lost focus. |
-=======
-| `click`   | Fires when a user clicks the button.  |
->>>>>>> 34e88b71
+| `click`   | Fires when a user clicks the button.  |