--- conflicted
+++ resolved
@@ -67,12 +67,7 @@
 
 ### `label_position`
 
-<<<<<<< HEAD
-Defines on which side of the checkbox the `label` should be shown. Property value is `LabelPosition`
-enum: `LabelPosition.LEFT` or `LabelPosition.RIGHT`(default).
-=======
 Defines on which side of the checkbox the `label` should be shown. Property value is `LabelPosition` enum: `LabelPosition.LEFT` or `LabelPosition.RIGHT`(default).
->>>>>>> 4900763f
 
 ### `tristate`
 
