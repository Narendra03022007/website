--- conflicted
+++ resolved
@@ -9,15 +9,8 @@
 import Tabs from '@theme/Tabs';
 import TabItem from '@theme/TabItem';
 
-<<<<<<< HEAD
-Displays a Material icon.
-
 [Icons browser](https://flet-icons-browser.fly.dev/#/)
 
-=======
-[Icons browser](https://flet-icons-browser.fly.dev/#/)
-
->>>>>>> e5b527c4
 ## Examples
 
 ### Icons with different colors and sizes
