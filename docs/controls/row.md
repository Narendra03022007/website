---
title: Row
sidebar_label: Row
slug: row
---
import Tabs from '@theme/Tabs';
import TabItem from '@theme/TabItem';

<<<<<<< HEAD
Stack is a container-type control that allows to define the layout of its children controls.

Although the Stack control has a number of different properties, there are three in particular that define the overall layout that the component has:

* **Direction**: Refers to whether the stacking of children components is horizontal or vertical. By default the Stack control is vertical, but can be turned horizontal by adding `horizontal` property when using the control.
* **Alignment**: Refers to how the children controls are aligned inside the container. This is controlled via `verticalAlign` and `horizontalAlign` properties.
* **Spacing**: Refers to the space that exists between children controls inside the Stack. This is controlled via `gap` property.

Stacks can be nested inside one another in order to be able to configure the layout of the application as desired.
=======
A control that displays its children in a horizontal array.
To cause a child control to expand to fill the available horizontal space set its `expand` property.
>>>>>>> 34e88b71

## Examples

### Horizontal stack - Gap and Padding

<Tabs groupId="language">
  <TabItem value="python" label="Python" default>

```python
import flet
from flet import Stack, Slider, Text
with flet.page("horizontal-stack-gap-padding") as page:

  bg_color = '#ddddee'
  page.horizontal_align = 'stretch'

  def items(count):
    items = []
    for i in range(1, count + 1):
      items.append(Text(value=i, align='center', vertical_align='center', width=30, height=30, bgcolor='BlueMagenta10', color='white', padding=5))
    return items

  def gap_slider_change(e):
    spacing_stack.gap = int(e.control.value)
    spacing_stack.update()

  def padding_slider_change(e):
    spacing_stack.padding = e.control.value
    spacing_stack.update()

  gap_slider = Slider("Gap between items", min=0, max=50, step=1, value=0, show_value=True, on_change=gap_slider_change)
  padding_slider = Slider("Stack padding", min=0, max=50, step=1, value=0, show_value=True, on_change=padding_slider_change)
  spacing_stack = Stack(horizontal=True, bgcolor=bg_color, gap=0, controls=items(5))
  
  page.add(gap_slider, padding_slider, spacing_stack)

  input()
```
  </TabItem>
  <TabItem value="powershell" label="PowerShell">

```powershell
# TODO
```

  </TabItem>
</Tabs>

<img src="/img/docs/controls/stack/horizontal-stack-gap-padding.gif" width="75%" />

### Horizontal stack - Wrapping

<Tabs groupId="language">
  <TabItem value="python" label="Python" default>

```python
import flet
from flet import Stack, Slider, Text
with flet.page("horizontal-stack-wrapping") as page:

  bg_color = '#ddddee'
  page.horizontal_align = 'stretch'

  def items(count):
    items = []
    for i in range(1, count + 1):
      items.append(Text(value=i, align='center', vertical_align='center', width=30, height=30, bgcolor='BlueMagenta10', color='white', padding=5))
    return items

  def wrap_slider_change(e):
    width = int(e.control.value)
    wrap_stack.width = f"{width}%"
    wrap_stack.update()

  wrap_slider = Slider("Change the stack width to see how child items wrap onto multiple rows:",
        min=0, max=100, step=10, value=100, show_value=True, value_format='{value}%', on_change=wrap_slider_change)

  wrap_stack = Stack(horizontal=True, wrap=True, bgcolor=bg_color, gap=20, controls=items(10))
  
  page.add(wrap_slider, wrap_stack)

  input()
```
  </TabItem>
  <TabItem value="powershell" label="PowerShell">

```powershell
# TODO
```

  </TabItem>
</Tabs>

<img src="/img/docs/controls/stack/horizontal-stack-wrapping.gif" width="75%" />

### Horizontal stack - Horizontal alignments

<Tabs groupId="language">
  <TabItem value="python" label="Python" default>

```python
import flet
from flet import Stack, Text
with flet.page("horizontal-stack-horizontal-alignments") as page:

  bg_color = '#ddddee'
  page.horizontal_align = 'stretch'

  def items(count):
    items = []
    for i in range(1, count + 1):
      items.append(Text(value=i, align='center', vertical_align='center', width=30, height=30, bgcolor='BlueMagenta10', color='white', padding=5))
    return items

  def horizontal_stack(horiz_align):
    return Stack(controls=[
            Text(value=horiz_align),
            Stack(horizontal=True, horizontal_align=horiz_align, vertical_align='center', gap=20, bgcolor=bg_color, controls=items(3))
        ])

  page.add(horizontal_stack('start'), horizontal_stack('center'), horizontal_stack('center'), horizontal_stack('space-between'), horizontal_stack('space-around'), horizontal_stack('space-evenly'))

  input()
```
  </TabItem>
  <TabItem value="powershell" label="PowerShell">

```powershell
# TODO
```

  </TabItem>
</Tabs>

<img src="/img/docs/controls/stack/horizontal-stack-horizontal-alignments.png" width="75%" />

### Horizontal stack - Vertical alignments

<Tabs groupId="language">
  <TabItem value="python" label="Python" default>

```python
import flet
from flet import Stack, Text
with flet.page("horizontal-stack-vertical-alignments") as page:

  bg_color = '#ddddee'
  page.horizontal_align = 'stretch'

  def items(count):
    items = []
    for i in range(1, count + 1):
      items.append(Text(value=i, align='center', vertical_align='center', width=30, height=30, bgcolor='BlueMagenta10', color='white', padding=5))
    return items

  page.add(
        Text('start'),
        Stack(horizontal=True, vertical_align='start', height=100, bgcolor=bg_color, gap=20, controls=items(3)),
        Text('center'),
        Stack(horizontal=True, vertical_align='center', height=100, bgcolor=bg_color, gap=20, controls=items(3)),
        Text('end'),
        Stack(horizontal=True, vertical_align='end', height=100, bgcolor=bg_color, gap=20, controls=items(3)))

  input()
```
  </TabItem>
  <TabItem value="powershell" label="PowerShell">

```powershell
# TODO
```

  </TabItem>
</Tabs>

<img src="/img/docs/controls/stack/horizontal-stack-vertical-alignments.png" width="75%" />

### Vertical stack - Vertical alignments

<Tabs groupId="language">
  <TabItem value="python" label="Python" default>

```python
import flet
from flet import Stack, Text
with flet.page("vertical-stack-vertical-alignments") as page:

  bg_color = '#ddddee'
  page.horizontal_align = 'stretch'

  def items(count):
    items = []
    for i in range(1, count + 1):
      items.append(Text(value=i, align='center', vertical_align='center', width=30, height=30, bgcolor='BlueMagenta10', color='white', padding=5))
    return items

  def vertical_stack(vert_align):
        return Stack(width='20%', controls=[
            Text(value=vert_align),
            Stack(vertical_align=vert_align, horizontal_align='center', height=300, gap=20, bgcolor=bg_color, controls=items(3))
        ])

  page.add(Stack(horizontal=True, horizontal_align='space-between', width='100%', controls=[
            vertical_stack('start'),
            vertical_stack('center'),
            vertical_stack('end'),
            vertical_stack('space-between'),
            vertical_stack('space-around'),
            vertical_stack('space-evenly')
        ]))

  input()
```
  </TabItem>
  <TabItem value="powershell" label="PowerShell">

```powershell
# TODO
```

  </TabItem>
</Tabs>

<img src="/img/docs/controls/stack/vertical-stack-vertical-alignments.png" width="100%" />

### Stack with `submit` event

<Tabs groupId="language">
  <TabItem value="python" label="Python" default>

```python
import flet
from flet import Stack, Text, Textbox, Message
with flet.page("stack-with-submit-event") as page:

  bg_color = '#ddddee'
  page.horizontal_align = 'stretch'

  def stack_on_submit(e):
        stack = e.control
        stack.controls.insert(0, Message("Form has been submitted!", type='success', dismiss=True))
        stack.update()
  
  form1 = Stack(padding=10, width='50%', border='2px solid #eee', border_radius=5, controls=[
        Text("Pressing ENTER inside the stack will fire 'submit' event."),
        Textbox("First name"),
        Textbox("Last name")
    ], on_submit=stack_on_submit)

  page.add(form1)

  input()
```
  </TabItem>
  <TabItem value="powershell" label="PowerShell">

```powershell
# TODO
```

  </TabItem>
</Tabs>

<img src="/img/docs/controls/stack/stack-with-submit-event.gif" width="100%" />

## Properties

### `controls`

### `alignment`

### `vertical_alignment`

### `tight`

### `spacing`

### `wrap`

### `run_spacing`

### `scroll`<|MERGE_RESOLUTION|>--- conflicted
+++ resolved
@@ -6,20 +6,8 @@
 import Tabs from '@theme/Tabs';
 import TabItem from '@theme/TabItem';
 
-<<<<<<< HEAD
-Stack is a container-type control that allows to define the layout of its children controls.
-
-Although the Stack control has a number of different properties, there are three in particular that define the overall layout that the component has:
-
-* **Direction**: Refers to whether the stacking of children components is horizontal or vertical. By default the Stack control is vertical, but can be turned horizontal by adding `horizontal` property when using the control.
-* **Alignment**: Refers to how the children controls are aligned inside the container. This is controlled via `verticalAlign` and `horizontalAlign` properties.
-* **Spacing**: Refers to the space that exists between children controls inside the Stack. This is controlled via `gap` property.
-
-Stacks can be nested inside one another in order to be able to configure the layout of the application as desired.
-=======
 A control that displays its children in a horizontal array.
 To cause a child control to expand to fill the available horizontal space set its `expand` property.
->>>>>>> 34e88b71
 
 ## Examples
 
