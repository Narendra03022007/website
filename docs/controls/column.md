--- conflicted
+++ resolved
@@ -11,12 +11,6 @@
 import Tabs from '@theme/Tabs';
 import TabItem from '@theme/TabItem';
 
-<<<<<<< HEAD
-A control that displays its children in a vertical array.
-To cause a child control to expand and fill the available vertical space set its `expand` property.
-
-=======
->>>>>>> e5b527c4
 ## Examples
 
 ### Example 1
@@ -35,7 +29,6 @@
 ## Properties
 
 ### `controls`
-<<<<<<< HEAD
 
 A list of Controls to display inside the Column.
 
@@ -97,67 +90,4 @@
 ])
 ```
 
-=======
-
-A list of Controls to display inside the Column.
-
-### `alignment`
-
-How the child Controls should be placed vertically.
-
-For example, `start`, the default, places the children at the top of a Column. Supported values: `start`, `end`, `center`, `spaceBetween`, `spaceAround`, `spaceEvenly`.
-
-### `horizontal_alignment`
-
-How the child Controls should be placed horizontally.
-
-Default value is `start`. Supported values: `start`, `center`, `end`, `stretch`, `baseline`.
-
-### `tight`
-
-Specifies how much space should be occupied vertically. Default is `False` - allocate all space to children.
-
-### `spacing`
-
-Spacing between controls in a Column. Default value is 10 virtual pixels. Spacing is applied only when `alignment` is set to `start`, `end` or `center`.
-
-### `wrap`
-
-When set to `True` the Column will put child controls into additional columns (runs) if they don't fit a single column.
-
-### `run_spacing`
-
-Spacing between runs when `wrap=True`. Default value is 10.
-
-### `scroll`
-
-Enables a vertical scrolling for the Column to prevent its content overflow. Supported values:
-
-* `none` (default) - the Column is non-scrollable and its content could overflow.
-* `auto` - scrolling is enabled and scroll bar is only shown when scrolling occurs.
-* `adaptive` - scrolling is enabled and scroll bar is always shown when running app as web or desktop.
-* `always` - scrolling is enabled and scroll bar is always shown.
-
-## Expanding children
-
-When a child Control is placed into a Column you can "expand" it to fill the available space. Every Control has `expand` property that can have either a boolean value (`True` - expand control to fill all available space) or an integer - an "expand factor" specifying how to divide a free space with other expanded child controls. For example, this code creates a column with a Container taking all available space and a Text control at the bottom serving as a status bar:
-
-```python
-r = Column([
-  Container(expand=True, content=Text("Here is search results")),
-  Text("Records found: 10")
-])
-```
-
-The following example with numeric expand factors creates a Column with 3 containers in it and having heights of `20% (1/5)`, `60% (3/5)` and `20% (1/5)` respectively:
-
-```python
-r = Column([
-  Container(expand=1, content=Text("Header")),
-  Container(expand=3, content=Text("Body")),
-  Container(expand=1, content=Text("Footer"))
-])
-```
-
->>>>>>> e5b527c4
 In general, the resulting height of a child in percents is calculated as `expand / sum(all expands) * 100%`.