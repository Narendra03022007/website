--- conflicted
+++ resolved
@@ -57,12 +57,7 @@
 
 ### `clip_behavior`
 
-<<<<<<< HEAD
-The `content` will be clipped (or not) according to this option.
-See [`Container.clip_behavior`](container#clip_behavior) for possible values.
-=======
 The `content` will be clipped (or not) according to this option. See [`Container.clip_behavior`](container#clip_behavior) for possible values.
->>>>>>> 4900763f
 
 Default value is `ClipBehavior.NONE`.
 
@@ -82,12 +77,7 @@
 
 ### `is_semantic_container`
 
-<<<<<<< HEAD
-Set to `True` (default) if this card represents a single semantic container, or to `False` if it instead represents a
-collection of individual semantic nodes (different types of content).
-=======
 Set to `True` (default) if this card represents a single semantic container, or to `False` if it instead represents a collection of individual semantic nodes (different types of content).
->>>>>>> 4900763f
 
 ### `margin`
 
@@ -117,12 +107,7 @@
 
 ### `show_border_on_foreground`
 
-<<<<<<< HEAD
-Set to `True` (default) if the shape of the border should be painted in front of the `content`, or to `False` if it
-should instead be painted behind.
-=======
 Set to `True` (default) if the shape of the border should be painted in front of the `content`, or to `False` if it should instead be painted behind.
->>>>>>> 4900763f
 
 ### `surface_tint_color`
 
