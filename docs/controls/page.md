---
title: Page
sidebar_label: Page
slug: page
---

<<<<<<< HEAD
Page is the top most container for all other controls. It is is automatically created when a new user session started.

From layout perspective the Page represents a [Column](column) control, so it has a similar behavior and shares same properties.
=======
Page is the top most container for all other controls.

A page instance is automatically created when a new user session started. From layout perspective the Page represents a [Column](column) control, so it has a similar behavior and shares same properties.

import Tabs from '@theme/Tabs';
import TabItem from '@theme/TabItem';
>>>>>>> e5b527c4

## Properties

### `controls`

A list of Controls to display on the Page.

For example, to add a new control to a page:

<<<<<<< HEAD
```python
page.controls.append(Text("Hello!"))
page.update()
```

=======
<Tabs groupId="language">
  <TabItem value="python" label="Python" default>

```python
page.controls.append(Text("Hello!"))
page.update()
```

  </TabItem>
</Tabs>

>>>>>>> e5b527c4
or to get the same result as above using `page.add()` shortcut method:

```python
page.add(Text("Hello!"))
```

<<<<<<< HEAD
To remove the top most control on the page:
=======
```python
page.add(Text("Hello!"))
```

  </TabItem>
</Tabs>

To remove the top most control on the page:

<Tabs groupId="language">
  <TabItem value="python" label="Python" default>
>>>>>>> e5b527c4

```python
page.controls.pop()
page.update()
```

<<<<<<< HEAD
### `title`

A title of browser or native OS window, for example:
=======
  </TabItem>
</Tabs>

### `title`

A title of browser or native OS window, for example:

<Tabs groupId="language">
  <TabItem value="python" label="Python" default>
>>>>>>> e5b527c4

```python
page.title = "My awesome app"
page.update()
```

<<<<<<< HEAD
=======
  </TabItem>
</Tabs>

>>>>>>> e5b527c4
### `horizontal_alignment`

How the child Controls should be placed horizontally.

Default value is `start` which means on the left side of the Page. Supported values: `start`, `center`, `end`, `stretch`, `baseline`.

### `vertical_alignment`

How the child Controls should be placed vertically.

For example, `start`, the default, places the children at the top of a Page. Supported values: `start`, `end`, `center`, `spaceBetween`, `spaceAround`, `spaceEvenly`.

### `spacing`

Vertical spacing between controls on the Page. Default value is 10 virtual pixels. Spacing is applied only when `alignment` is set to `start`, `end` or `center`.

### `padding`

A space between page contents and its edges. Default value is 10 pixels from each side. To set zero padding:
<<<<<<< HEAD
=======

<Tabs groupId="language">
  <TabItem value="python" label="Python" default>
>>>>>>> e5b527c4

```python
page.padding = 0
page.update()
```

<<<<<<< HEAD
=======
  </TabItem>
</Tabs>

>>>>>>> e5b527c4
See Container's [`padding`](/docs/controls/container#padding) property for more information and possible values.

### `bgcolor`

Background color of the Page.

A color value could be a hex value in `#ARGB` format (e.g. `#FFCC0000`), `#RGB` format (e.g. `#CC0000`) or a named color from `flet.colors` module.

### `scroll`

Enables a vertical scrolling for the Page to prevent its content overflow. Supported values:

* `none` (default) - the Page is non-scrollable and its content could overflow.
* `auto` - scrolling is enabled and scroll bar is only shown when scrolling occurs.
* `adaptive` - scrolling is enabled and scroll bar is always shown when running app as web or desktop.
* `always` - scrolling is enabled and scroll bar is always shown.

### `theme_mode`

A theme to use: `system` (default), `light` or `dark`.

### `theme`

Set this property to an instance of `theme.Theme` to customize light theme. Currently, a theme can only be automatically generated from a "seed" color. For example, to generate light theme from a green color:
<<<<<<< HEAD
=======

<Tabs groupId="language">
  <TabItem value="python" label="Python" default>
>>>>>>> e5b527c4

```python
from flet import theme

page.theme = theme.Theme(color_scheme_seed="green")
page.update()
```

<<<<<<< HEAD
=======
  </TabItem>
</Tabs>

>>>>>>> e5b527c4
### `dark_theme`

Set this property to an instance of `theme.Theme` to customize dark theme.

### `clipboard`

Changing this property sends its value to a clipboard on a client side (user's web browser or a desktop), for example:
<<<<<<< HEAD

```python
page.clipboard = "This value comes from Flet app"
page.update()
```

### `splash`

A `Control` that will be displayed on top of Page contents. [`ProgressBar`](/docs/controls/progressbar) or [`ProgressRing`](/docs/controls/progressring) could be used as an indicator for some lengthy operation, for example:

```python
from time import sleep
import flet
from flet import ElevatedButton, ProgressBar

def main(page):
    def button_click(e):
        page.splash = ProgressBar()
        btn.disabled = True
        page.update()
        sleep(3)
        page.splash = None
        btn.disabled = False
        page.update()

    btn = ElevatedButton("Do some lengthy task!", on_click=button_click)
    page.add(btn)

flet.app(target=main)
```

### `floating_action_button`

A [`FloatingActionButton`](/docs/controls/floatingactionbutton) control to display on top of Page content.

### `banner`

A [`Banner`](/docs/controls/banner) control to display at the top of the Page.

### `snack_bar`

A [`SnackBar`](/docs/controls/snackbar) control to display at the bottom of the Page.

### `dialog`

An [`AlertDialog`](/docs/controls/alertdialog) control to display.

### `session_id`

A unique ID of user's session. This property is read-only.

### `window_width`

A width of a browser or native OS window containing Flet app. This property is read-only. It's usually being used inside [`page.on_resize`](#on_resize) handler.

### `window_height`

A height of a browser or native OS window containing Flet app. This property is read-only. It's usually being used inside [`page.on_resize`](#on_resize) handler.

## Events

### `on_resize`

Fires when a browser or native OS window containing Flet app is resized by a user, for example:

```python
def page_resize(e):
    print("New page size:", page.window_width, page.window_height)

page.on_resize = page_resize
```
=======

<Tabs groupId="language">
  <TabItem value="python" label="Python" default>

```python
page.clipboard = "This value comes from Flet app"
page.update()
```

  </TabItem>
</Tabs>

### `splash`

A `Control` that will be displayed on top of Page contents. [`ProgressBar`](/docs/controls/progressbar) or [`ProgressRing`](/docs/controls/progressring) could be used as an indicator for some lengthy operation, for example:

<Tabs groupId="language">
  <TabItem value="python" label="Python" default>

```python
from time import sleep
import flet
from flet import ElevatedButton, ProgressBar

def main(page):
    def button_click(e):
        page.splash = ProgressBar()
        btn.disabled = True
        page.update()
        sleep(3)
        page.splash = None
        btn.disabled = False
        page.update()

    btn = ElevatedButton("Do some lengthy task!", on_click=button_click)
    page.add(btn)

flet.app(target=main)
```

  </TabItem>
</Tabs>

### `floating_action_button`

A [`FloatingActionButton`](/docs/controls/floatingactionbutton) control to display on top of Page content.

### `banner`

A [`Banner`](/docs/controls/banner) control to display at the top of the Page.

### `snack_bar`

A [`SnackBar`](/docs/controls/snackbar) control to display at the bottom of the Page.

### `dialog`

An [`AlertDialog`](/docs/controls/alertdialog) control to display.

### `session_id`

A unique ID of user's session. This property is read-only.

### `window_width`

A width of a browser or native OS window containing Flet app. This property is read-only. It's usually being used inside [`page.on_resize`](#on_resize) handler.

### `window_height`

A height of a browser or native OS window containing Flet app. This property is read-only. It's usually being used inside [`page.on_resize`](#on_resize) handler.

## Events

### `on_resize`

Fires when a browser or native OS window containing Flet app is resized by a user, for example:

<Tabs groupId="language">
  <TabItem value="python" label="Python" default>

```python
def page_resize(e):
    print("New page size:", page.window_width, page.window_height)

page.on_resize = page_resize
```

  </TabItem>
</Tabs>
>>>>>>> e5b527c4

### `on_connect`

Fires when a web user (re-)connects to a page session. It is not triggered when an app page is first opened, but is triggered when the page is refreshed, or Flet web client has re-connected after computer was unlocked. This event could be used to detect when a web user becomes "online".

### `on_disconnect`

Fires when a web user disconnects from a page session, i.e. closes browser tab/window.

### `on_close`

Fires when a session has expired after configured amount of time (60 minutes by default).<|MERGE_RESOLUTION|>--- conflicted
+++ resolved
@@ -4,18 +4,12 @@
 slug: page
 ---
 
-<<<<<<< HEAD
-Page is the top most container for all other controls. It is is automatically created when a new user session started.
-
-From layout perspective the Page represents a [Column](column) control, so it has a similar behavior and shares same properties.
-=======
 Page is the top most container for all other controls.
 
 A page instance is automatically created when a new user session started. From layout perspective the Page represents a [Column](column) control, so it has a similar behavior and shares same properties.
 
 import Tabs from '@theme/Tabs';
 import TabItem from '@theme/TabItem';
->>>>>>> e5b527c4
 
 ## Properties
 
@@ -25,79 +19,57 @@
 
 For example, to add a new control to a page:
 
-<<<<<<< HEAD
+<Tabs groupId="language">
+  <TabItem value="python" label="Python" default>
+
 ```python
 page.controls.append(Text("Hello!"))
 page.update()
 ```
 
-=======
-<Tabs groupId="language">
-  <TabItem value="python" label="Python" default>
-
-```python
-page.controls.append(Text("Hello!"))
-page.update()
-```
-
-  </TabItem>
-</Tabs>
-
->>>>>>> e5b527c4
+  </TabItem>
+</Tabs>
+
 or to get the same result as above using `page.add()` shortcut method:
 
+<Tabs groupId="language">
+  <TabItem value="python" label="Python" default>
+
 ```python
 page.add(Text("Hello!"))
 ```
 
-<<<<<<< HEAD
+  </TabItem>
+</Tabs>
+
 To remove the top most control on the page:
-=======
-```python
-page.add(Text("Hello!"))
-```
-
-  </TabItem>
-</Tabs>
-
-To remove the top most control on the page:
-
-<Tabs groupId="language">
-  <TabItem value="python" label="Python" default>
->>>>>>> e5b527c4
+
+<Tabs groupId="language">
+  <TabItem value="python" label="Python" default>
 
 ```python
 page.controls.pop()
 page.update()
 ```
 
-<<<<<<< HEAD
+  </TabItem>
+</Tabs>
+
 ### `title`
 
 A title of browser or native OS window, for example:
-=======
-  </TabItem>
-</Tabs>
-
-### `title`
-
-A title of browser or native OS window, for example:
-
-<Tabs groupId="language">
-  <TabItem value="python" label="Python" default>
->>>>>>> e5b527c4
+
+<Tabs groupId="language">
+  <TabItem value="python" label="Python" default>
 
 ```python
 page.title = "My awesome app"
 page.update()
 ```
 
-<<<<<<< HEAD
-=======
-  </TabItem>
-</Tabs>
-
->>>>>>> e5b527c4
+  </TabItem>
+</Tabs>
+
 ### `horizontal_alignment`
 
 How the child Controls should be placed horizontally.
@@ -117,24 +89,18 @@
 ### `padding`
 
 A space between page contents and its edges. Default value is 10 pixels from each side. To set zero padding:
-<<<<<<< HEAD
-=======
-
-<Tabs groupId="language">
-  <TabItem value="python" label="Python" default>
->>>>>>> e5b527c4
+
+<Tabs groupId="language">
+  <TabItem value="python" label="Python" default>
 
 ```python
 page.padding = 0
 page.update()
 ```
 
-<<<<<<< HEAD
-=======
-  </TabItem>
-</Tabs>
-
->>>>>>> e5b527c4
+  </TabItem>
+</Tabs>
+
 See Container's [`padding`](/docs/controls/container#padding) property for more information and possible values.
 
 ### `bgcolor`
@@ -159,12 +125,9 @@
 ### `theme`
 
 Set this property to an instance of `theme.Theme` to customize light theme. Currently, a theme can only be automatically generated from a "seed" color. For example, to generate light theme from a green color:
-<<<<<<< HEAD
-=======
-
-<Tabs groupId="language">
-  <TabItem value="python" label="Python" default>
->>>>>>> e5b527c4
+
+<Tabs groupId="language">
+  <TabItem value="python" label="Python" default>
 
 ```python
 from flet import theme
@@ -173,12 +136,9 @@
 page.update()
 ```
 
-<<<<<<< HEAD
-=======
-  </TabItem>
-</Tabs>
-
->>>>>>> e5b527c4
+  </TabItem>
+</Tabs>
+
 ### `dark_theme`
 
 Set this property to an instance of `theme.Theme` to customize dark theme.
@@ -186,16 +146,24 @@
 ### `clipboard`
 
 Changing this property sends its value to a clipboard on a client side (user's web browser or a desktop), for example:
-<<<<<<< HEAD
+
+<Tabs groupId="language">
+  <TabItem value="python" label="Python" default>
 
 ```python
 page.clipboard = "This value comes from Flet app"
 page.update()
 ```
 
+  </TabItem>
+</Tabs>
+
 ### `splash`
 
 A `Control` that will be displayed on top of Page contents. [`ProgressBar`](/docs/controls/progressbar) or [`ProgressRing`](/docs/controls/progressring) could be used as an indicator for some lengthy operation, for example:
+
+<Tabs groupId="language">
+  <TabItem value="python" label="Python" default>
 
 ```python
 from time import sleep
@@ -218,6 +186,9 @@
 flet.app(target=main)
 ```
 
+  </TabItem>
+</Tabs>
+
 ### `floating_action_button`
 
 A [`FloatingActionButton`](/docs/controls/floatingactionbutton) control to display on top of Page content.
@@ -251,6 +222,9 @@
 ### `on_resize`
 
 Fires when a browser or native OS window containing Flet app is resized by a user, for example:
+
+<Tabs groupId="language">
+  <TabItem value="python" label="Python" default>
 
 ```python
 def page_resize(e):
@@ -258,97 +232,9 @@
 
 page.on_resize = page_resize
 ```
-=======
-
-<Tabs groupId="language">
-  <TabItem value="python" label="Python" default>
-
-```python
-page.clipboard = "This value comes from Flet app"
-page.update()
-```
-
-  </TabItem>
-</Tabs>
-
-### `splash`
-
-A `Control` that will be displayed on top of Page contents. [`ProgressBar`](/docs/controls/progressbar) or [`ProgressRing`](/docs/controls/progressring) could be used as an indicator for some lengthy operation, for example:
-
-<Tabs groupId="language">
-  <TabItem value="python" label="Python" default>
-
-```python
-from time import sleep
-import flet
-from flet import ElevatedButton, ProgressBar
-
-def main(page):
-    def button_click(e):
-        page.splash = ProgressBar()
-        btn.disabled = True
-        page.update()
-        sleep(3)
-        page.splash = None
-        btn.disabled = False
-        page.update()
-
-    btn = ElevatedButton("Do some lengthy task!", on_click=button_click)
-    page.add(btn)
-
-flet.app(target=main)
-```
-
-  </TabItem>
-</Tabs>
-
-### `floating_action_button`
-
-A [`FloatingActionButton`](/docs/controls/floatingactionbutton) control to display on top of Page content.
-
-### `banner`
-
-A [`Banner`](/docs/controls/banner) control to display at the top of the Page.
-
-### `snack_bar`
-
-A [`SnackBar`](/docs/controls/snackbar) control to display at the bottom of the Page.
-
-### `dialog`
-
-An [`AlertDialog`](/docs/controls/alertdialog) control to display.
-
-### `session_id`
-
-A unique ID of user's session. This property is read-only.
-
-### `window_width`
-
-A width of a browser or native OS window containing Flet app. This property is read-only. It's usually being used inside [`page.on_resize`](#on_resize) handler.
-
-### `window_height`
-
-A height of a browser or native OS window containing Flet app. This property is read-only. It's usually being used inside [`page.on_resize`](#on_resize) handler.
-
-## Events
-
-### `on_resize`
-
-Fires when a browser or native OS window containing Flet app is resized by a user, for example:
-
-<Tabs groupId="language">
-  <TabItem value="python" label="Python" default>
-
-```python
-def page_resize(e):
-    print("New page size:", page.window_width, page.window_height)
-
-page.on_resize = page_resize
-```
-
-  </TabItem>
-</Tabs>
->>>>>>> e5b527c4
+
+  </TabItem>
+</Tabs>
 
 ### `on_connect`
 
