---
title: DragTarget
sidebar_label: DragTarget
slug: dragtarget
---

A control that completes drag operation when a [Draggable](#draggable) widget is dropped.

When a draggable is dragged on top of a drag target, the drag target is asked whether it will accept the data the draggable is carrying. The drag target will accept incoming drag if it belongs to the same `group` as draggable. If the user does drop the draggable on top of the drag target (and the drag target has indicated that it will accept the draggable's data), then the drag target is asked to accept the draggable's data.

import Tabs from '@theme/Tabs';
import TabItem from '@theme/TabItem';

## Examples

[Live example](https://flet-controls-gallery.fly.dev/utility/draggable)

### Drag and drop colors

<img src="/img/docs/controls/drag-and-drop/drag-and-drop-colors.gif" className="screenshot-50" />

<Tabs groupId="language">
  <TabItem value="python" label="Python" default>

```python
import flet as ft

def main(page: ft.Page):
    page.title = "Drag and Drop example"

    def drag_will_accept(e):
        e.control.content.border = ft.border.all(
            2, ft.colors.BLACK45 if e.data == "true" else ft.colors.RED
        )
        e.control.update()

    def drag_accept(e: ft.DragTargetEvent):
        src = page.get_control(e.src_id)
        e.control.content.bgcolor = src.content.bgcolor
        e.control.content.border = None
        e.control.update()

    def drag_leave(e):
        e.control.content.border = None
        e.control.update()

    page.add(
        ft.Row(
            [
                ft.Column(
                    [
                        ft.Draggable(
                            group="color",
                            content=ft.Container(
                                width=50,
                                height=50,
                                bgcolor=ft.colors.CYAN,
                                border_radius=5,
                            ),
                            content_feedback=ft.Container(
                                width=20,
                                height=20,
                                bgcolor=ft.colors.CYAN,
                                border_radius=3,
                            ),
                        ),
                        ft.Draggable(
                            group="color",
                            content=ft.Container(
                                width=50,
                                height=50,
                                bgcolor=ft.colors.YELLOW,
                                border_radius=5,
                            ),
                        ),
                        ft.Draggable(
                            group="color1",
                            content=ft.Container(
                                width=50,
                                height=50,
                                bgcolor=ft.colors.GREEN,
                                border_radius=5,
                            ),
                        ),
                    ]
                ),
                ft.Container(width=100),
                ft.DragTarget(
                    group="color",
                    content=ft.Container(
                        width=50,
                        height=50,
                        bgcolor=ft.colors.BLUE_GREY_100,
                        border_radius=5,
                    ),
                    on_will_accept=drag_will_accept,
                    on_accept=drag_accept,
                    on_leave=drag_leave,
                ),
            ]
        )
    )

ft.app(target=main)
```
  </TabItem>
</Tabs>

## Properties

### `content`

The `Control` that is a visual representation of the drag target.

### `group`

<<<<<<< HEAD
The group this target belongs to. Note that for this target to accept an incoming drop from a [`Draggable`](draggable),
they must both be in thesame group.
=======
The group this target belongs to. Note that for this target to accept an incoming drop from a [`Draggable`](draggable), they must both be in thesame group.
>>>>>>> 4900763f

## Events

### `on_accept`

<<<<<<< HEAD
Fires when the user does drop an acceptable(same `group`) draggable on this target. Event handler argument is an
instance of `DragTargetEvent` class with the following fields:
=======
Fires when the user does drop an acceptable(same `group`) draggable on this target. Event handler argument is an instance of `DragTargetEvent` class with the following fields:
>>>>>>> 4900763f

* `src_id` - unique control ID of draggable.
* `x` - x component of the global position when the specific pointer event occurred on the draggable.
* `y` - y component of the global position when the specific pointer event occurred on the draggable.

Use `page.get_control(e.src_id)` to retrieve Control reference by its ID.

### `on_leave`

Fires when a draggable leaves this target.

### `on_move`

Fires when a draggable moves within this target. Event handler argument is also an instance of `DragTargetEvent` class.

### `on_will_accept`

<<<<<<< HEAD
Fires when a draggable is dragged on this target. `data` field of event details contains `true` (String) if both the
draggable and this target are in the same `group`; otherwise `false` (String).
=======
Fires when a draggable is dragged on this target. `data` field of event details contains `true` (String) if both the draggable and this target are in the same `group`; otherwise `false` (String).
>>>>>>> 4900763f
<|MERGE_RESOLUTION|>--- conflicted
+++ resolved
@@ -114,23 +114,13 @@
 
 ### `group`
 
-<<<<<<< HEAD
-The group this target belongs to. Note that for this target to accept an incoming drop from a [`Draggable`](draggable),
-they must both be in thesame group.
-=======
 The group this target belongs to. Note that for this target to accept an incoming drop from a [`Draggable`](draggable), they must both be in thesame group.
->>>>>>> 4900763f
 
 ## Events
 
 ### `on_accept`
 
-<<<<<<< HEAD
-Fires when the user does drop an acceptable(same `group`) draggable on this target. Event handler argument is an
-instance of `DragTargetEvent` class with the following fields:
-=======
 Fires when the user does drop an acceptable(same `group`) draggable on this target. Event handler argument is an instance of `DragTargetEvent` class with the following fields:
->>>>>>> 4900763f
 
 * `src_id` - unique control ID of draggable.
 * `x` - x component of the global position when the specific pointer event occurred on the draggable.
@@ -148,9 +138,4 @@
 
 ### `on_will_accept`
 
-<<<<<<< HEAD
-Fires when a draggable is dragged on this target. `data` field of event details contains `true` (String) if both the
-draggable and this target are in the same `group`; otherwise `false` (String).
-=======
-Fires when a draggable is dragged on this target. `data` field of event details contains `true` (String) if both the draggable and this target are in the same `group`; otherwise `false` (String).
->>>>>>> 4900763f
+Fires when a draggable is dragged on this target. `data` field of event details contains `true` (String) if both the draggable and this target are in the same `group`; otherwise `false` (String).