---
title: ProgressRing
sidebar_label: ProgressRing
slug: progressring
---
import Tabs from '@theme/Tabs';
import TabItem from '@theme/TabItem';

<<<<<<< HEAD
A Spinner is an outline of a circle which animates around itself indicating to the user that things are processing.
=======
A material design circular progress indicator, which spins to indicate that the application is busy. A control that shows progress along a circle.
>>>>>>> 34e88b71

There are two kinds of circular progress indicators:

* *Determinate*. Determinate progress indicators have a specific value at each point in time, and the value should increase monotonically from `0.0` to `1.0`, at which time the indicator is complete. To create a determinate progress indicator, use a non-null value between `0.0` and `1.0`.
* *Indeterminate*. Indeterminate progress indicators do not have a specific value at each point in time and instead indicate that progress is being made without indicating how much progress remains. To create an indeterminate progress indicator, use a null value.

## Examples

### Spinner sizes

<Tabs groupId="language">
  <TabItem value="python" label="Python" default>

```python
import flet
from flet import Spinner, Text

with flet.page("spinner-size") as page:

    page.add(
        Text("Spinner sizes", size="xLarge"),
        Spinner("Extra small spinner", size="xSmall", label_position="left"),
        Spinner("Small spinner", size="small", label_position="left"),
        Spinner("Medium spinner", size="medium", label_position="left"),
        Spinner("Large spinner", size="large", label_position="left"),
    )
```
  </TabItem>
</Tabs>

<img src="/img/docs/controls/spinner/spinner-size.gif" width="25%" />


## Properties

| Name           | Type    | Default | Description |
| -------------- | ------- | ------- | ----------- |
| `value`        | number  |         | The value of this progress indicator. A value of 0.0 means no progress and 1.0 means that progress is complete. The value will be clamped to be in the range 0.0-1.0. If null, this progress indicator is indeterminate, which means the indicator displays a predetermined animation that does not indicate how much actual progress is being made. |
| `stroke_width` | number  | `medium`| The width of the line used to draw the circle. |
| `color`        | string  |         | The progress indicator's color. |
| `bgcolor`      | string  |         | Color of the circular track being filled by the circular indicator. |
| `tooltip`      | string  |         | The text displayed when hovering the mouse over the control. |<|MERGE_RESOLUTION|>--- conflicted
+++ resolved
@@ -6,11 +6,7 @@
 import Tabs from '@theme/Tabs';
 import TabItem from '@theme/TabItem';
 
-<<<<<<< HEAD
-A Spinner is an outline of a circle which animates around itself indicating to the user that things are processing.
-=======
 A material design circular progress indicator, which spins to indicate that the application is busy. A control that shows progress along a circle.
->>>>>>> 34e88b71
 
 There are two kinds of circular progress indicators:
 
