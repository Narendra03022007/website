--- conflicted
+++ resolved
@@ -16,11 +16,8 @@
 import Tabs from '@theme/Tabs';
 import TabItem from '@theme/TabItem';
 
-<<<<<<< HEAD
-=======
 ## Examples
 
->>>>>>> e5b527c4
 <Tabs groupId="language">
   <TabItem value="python" label="Python" default>
 
