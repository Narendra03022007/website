--- conflicted
+++ resolved
@@ -355,7 +355,6 @@
     def tabs_changed(self, e):
         self.update()
 
-<<<<<<< HEAD
     def task_status_change(self, e):
         self.update()
 
@@ -363,10 +362,7 @@
         task = Task(self.new_task.value, self.task_status_change, self.task_delete)
     # ...
 
-class Task(ft.UserControl):
-=======
 class Task(ft.Column):
->>>>>>> 8f7e4c88
     def __init__(self, task_name, task_status_change, task_delete):
         super().__init__()
         self.completed = False
